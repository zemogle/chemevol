--- conflicted
+++ resolved
@@ -80,15 +80,11 @@
 
     For dust formed from newly processed metals we split into
     two categories: winds from LIMS and SN.
-<<<<<<< HEAD
+
     
     LIMS: we multiply the metal yields by a dust condensation 
     efficiency parameter assumed to be 0.45
-=======
-
-    LIMS: we multiply the metal yields by a dust condensation
-    efficiency parameter
->>>>>>> 07243aba
+
     see Figure 3a in Rowlands et al 2014 (MNRAS 441, 1040)
 
     For high mass stars we use the SN yields of
