from scipy.integrate import quad
import functions as f
import numpy as np
from lookups import find_nearest, lookup_fn, t_lifetime, lookup_taum
import logging
from datetime import datetime

FORMAT = '%(asctime)-15s %(message)s'
logging.basicConfig(format=FORMAT)
logger = logging.getLogger('chem')


class ChemModel:
    def __init__(self, **inputs):
        #f.validate_initial_dict(inputs)
        try:
            self.gasmass_init = inputs['gasmass_init']
            self.gamma = inputs['gamma']
            self.imf_type = inputs['IMF_fn']
            self.dust_source = inputs['dust_source']
            self.destroy = inputs['destroy']
            self.inflows = inputs['inflows']
            self.outflows = inputs['outflows']
            self.SFH_file = inputs['SFH']
            self.coldfraction = inputs['cold_gas_fraction']
            self.epsilon = inputs['epsilon_grain']
            if not self.SFH_file:
                self.SFH_file = 'Milkyway.sfh'
            self.sfh_file = self.SFH_file
            self.load_sfh()
        except KeyError:
            logger.error('You must provide initial parameters')

    def load_sfh(self):
        try:
            vals = np.loadtxt(self.SFH_file)
            scale = [1e-9,1e9] # this puts time in Gyr and SFR in Msun/Gyr
    #        self.sfh = vals*scale
            sfh = vals*scale
            # extrapolates SFH back to 0.001Gyr using SFH file
            final_sfh = self.extra_sfh(sfh)
            self.sfh = np.array(final_sfh)
        except:
            logger.error("File '%s' will not parse" % self.SFH_file)
            self.sfh = None

    def sfr(self, t):
        try:
            vals = find_nearest(self.sfh,t)
            return vals[1]
        except:
            logger.error("No SFH yet")

    def final_sfr(self, t):
        try:
            vals = find_nearest(self.extra_sfr,t)
            return vals[1]
        except:
            logger.error("No SFH yet")

    def ejected_mass(self, t):
        mu = t_lifetime[-1]['mass']
        # we pull out mass corresponding to age of system
        # to get lower limit of integral
        m = lookup_fn(t_lifetime,'lifetime_low_metals',t)['mass']
        dm = 0.5
        em = 0.
        lifetime_cols = { 'low_metals':0, 'high_metals':1}
        while m <= mu:
            # pull out lifetime of star of mass m so we can
            # calculate SFR when star was born which is t-lifetime
            taum = lookup_taum(m,lifetime_cols['low_metals'])
            tdiff = t - taum
            if tdiff > 0:
                em += f.ejected_gas_mass(m, self.sfr(tdiff), self.imf_type) * dm
            m += dm
        return em, tdiff

    def ejected_z_mass(self, t, metallicity):
        now = datetime.now()
        mu = t_lifetime[-1][0]
        # we pull out mass corresponding to age of system
        # to get lower limit of integral
        m = lookup_fn(t_lifetime,'lifetime_low_metals',t)[0]
        dm = 0.5
        ezm = 0.
        while m <= mu:
            # pull out lifetime of star of mass m so we can
            # calculate SFR when star was born which is t-lifetime
            tdiff = find_nearest(self.tdiff,t)[1]
            if tdiff <= 0:
                zdiff =0
            else:
                zdiff = metallicity #needs to be done properly t-taum d
            if tdiff > 0:
                ezm += f.ejected_metal_mass(m, self.sfr(tdiff), zdiff, self.imf_type) * dm
            m += dm
#            print m, t, tdiff, em
        # print("Metal mass interior loop %s" % str(datetime.now()-now))
        return ezm

    def ejected_d_mass(self, t, metallicity):
        now = datetime.now()
        mu = t_lifetime[-1][0]
        # we pull out mass corresponding to age of system
        # to get lower limit of integral
        m = lookup_fn(t_lifetime,'lifetime_low_metals',t)[0]
        dm = 0.5
        edm = 0.
        while m <= mu:
            # need to change this for sfr(tdiff) and zdiff when fixed
            edm += f.ejected_dust_mass(m, self.sfr(t), metallicity, self.imf_type) * dm
            m += dm
#            print m, t, tdiff, em
        # print("Metal mass interior loop %s" % str(datetime.now()-now))
        return edm


    def extra_sfh(self, sfh):
        '''
        This extrapolates the SFH provided to start at 0.001Gyr
        with 100 extra steps between 0.001Gyr and the first non-zero
        entry in the SFH list.

        Returns a new SFH list made from joining the
        extrapolated SFH in this routine to the original input SFH file
        '''
        #to start integral at t_0 regardless of when SFH file starts
        t_0 = 1e-3 # we want it to start at 1e-3
        tend_sfh = sfh[1][0] # 1st time array after 0
        # work out difference between t_0 and [1] entry in SFH
        dlogt = (np.log10(tend_sfh) - np.log10(t_0))/100
        norm = sfh[1][1]*(1./np.exp(-1.*self.gamma*tend_sfh))
        sfr_extra = norm * np.exp(-1.*self.gamma*t_0)
        sfr_new = sfr_extra
        t_new = t_0
        newlist = []
        #create new array between 0.001 Gyr and start of SFH data
        while t_new < tend_sfh:
            t_new = 10.**(np.log10(t_new)+dlogt)
            sfr_new = norm * np.exp(-1.*self.gamma*t_new)
            newlist.append([t_new,sfr_new])
        # start from [2:] to account for t[0],t[1] repeated entries
        # when new and in old SFHs combined
        final_sfh = newlist + (sfh.tolist()[2:])
        return final_sfh

    def gas_mass(self):
        mg = self.gasmass_init
        prev_t = 1e-3
        mg_list = []
        # Limit time to less than 20. Gyrs
        time = self.sfh[:,0]
        time = time[time<20.]
        t_diff = []
        now = datetime.now()
        for t in time:
            ej, tdiff = self.ejected_mass(t)
            dmg = - self.sfr(t) + ej + f.inflows(self.sfr(t), \
                self.inflows['xSFR']).value + f.outflows(self.sfr(t), self.outflows['xSFR']).value
            dt = t - prev_t
            prev_t = t
            mg += dmg*dt
            mg_list.append(mg)
            t_diff.append([t,tdiff])
        self.tdiff = np.array(t_diff)
        print("Gas mass exterior loop %s" % str(datetime.now()-now))
        # Output time and gas mass as Numpy Arrays
        return time, np.array(mg_list)

    def stellar_mass(self):
        mstars = 0.
        prev_t = 1e-3
        mstars_list = []
        # Limit time to less than 20. Gyrs
        time = self.sfh[:,0]
        time = time[time<20.]
        for t in time:
            dmstars = self.sfr(t)
            dt = t - prev_t
            prev_t = t
            mstars += dmstars*dt
            mstars_list.append(mstars)
        # Output time and gas mass as Numpy Arrays
        return time, np.array(mstars_list)

    def metal_mass(self,gasmass):
        metals = 0.
        prev_t = 1e-3
        # in case of pre-enrichment
        metals_i = 0.
        metals_list = []
        # Limit time to less than 20. Gyrs
        time = self.sfh[:,0]
        time = time[time<20.]
        z_lookup = []
        now = datetime.now()
        for item, t in enumerate(time):
            mg = gasmass[item]
            metallicity = metals/mg
            # print(metals, mg)
            z_lookup.append([t,metallicity])
            # outflow metallicity read from input dictionary
            if self.outflows['metals']:
                outflow_metals = metallicity
            else:
                outflow_metals = 0
<<<<<<< HEAD
            dmetals = -metallicity*self.sfr(t) \
                      + self.ejected_z_mass(t, metallicity) \
                      + metals_i \
                      + self.inflows['metals']*f.inflows(self.sfr(t), self.inflows['xSFR']).value  \
                      - outflow_metals*f.outflows(self.sfr(t), self.outflows['xSFR']).value
=======
            tdiff_now = find_nearest(self.tdiff, t)
            zdiff = find_nearest(np.array(z_lookup), tdiff_now[1])[1]
            dmetals = - metallicity*self.sfr(t) + self.ejected_z_mass(t, zdiff) + metals_i + \
                    self.inflows['metals']*f.inflows(self.sfr(t), self.inflows['xSFR']).value + \
                    outflow_metals*f.outflows(self.sfr(t), self.outflows['xSFR']).value
>>>>>>> 8613d3e7
            dt = t - prev_t
            prev_t = t
            metals += dmetals*dt
            metals_list.append(metals)
            # print t, metallicity #mg/4.8e10, metals/mg
        # Output time and gas mass as Numpy Arrays
        Z = zip(*z_lookup)
        print("Metal mass exterior loop %s" % str(datetime.now()-now))
<<<<<<< HEAD
        return time, np.array(metals_list), np.array(Z[1])
=======
        return time, np.array(metals_list), np.array(metallicity)
>>>>>>> 8613d3e7

    def dust_mass(self,gasmass,metals):
        md = 0.
        prev_t = 1e-3
        # in case of pre-enrichment
        dust_list = []
        # Limit time to less than 20. Gyrs
        time = self.sfh[:,0]
        time = time[time<20.]
        for item, t in enumerate(time):
            mg = gasmass[item]
            metallicity = metals[item]
            # outflow dust options read from input dictionary
            if self.outflows['dust']:
                outflow_dust = md
            else:
                outflow_dust = 0.
            ddust = -(md/mg)*self.sfr(t) \
                    + self.ejected_d_mass(t, metallicity) \
                    - (1-self.coldfraction)*(md/f.destruction_timescale(md,mg,self.sfr(t),0.).value) \
                    + (self.coldfraction*md)/f.grow_timescale(self.epsilon,mg,self.sfr(t),metallicity,md).value \
                    + self.inflows['dust']*f.inflows(self.sfr(t), self.inflows['xSFR']).value \
                    - (outflow_dust/mg)*f.outflows(self.sfr(t), self.outflows['xSFR']).value
            dt = t - prev_t
            prev_t = t
            md += ddust*dt
            dust_list.append(md)
            print t, mg/4.8e10, metallicity, (md/mg)/metallicity #mg/4.8e10, metals/mg
        # Output time and gas mass as Numpy Arrays
        return time, np.array(dust_list)<|MERGE_RESOLUTION|>--- conflicted
+++ resolved
@@ -205,34 +205,26 @@
                 outflow_metals = metallicity
             else:
                 outflow_metals = 0
-<<<<<<< HEAD
-            dmetals = -metallicity*self.sfr(t) \
-                      + self.ejected_z_mass(t, metallicity) \
-                      + metals_i \
-                      + self.inflows['metals']*f.inflows(self.sfr(t), self.inflows['xSFR']).value  \
-                      - outflow_metals*f.outflows(self.sfr(t), self.outflows['xSFR']).value
-=======
             tdiff_now = find_nearest(self.tdiff, t)
             zdiff = find_nearest(np.array(z_lookup), tdiff_now[1])[1]
-            dmetals = - metallicity*self.sfr(t) + self.ejected_z_mass(t, zdiff) + metals_i + \
-                    self.inflows['metals']*f.inflows(self.sfr(t), self.inflows['xSFR']).value + \
-                    outflow_metals*f.outflows(self.sfr(t), self.outflows['xSFR']).value
->>>>>>> 8613d3e7
+            dmetals = - metallicity*self.sfr(t) \
+                      + self.ejected_z_mass(t, zdiff) \
+                      + metals_i \
+                      + self.inflows['metals']*f.inflows(self.sfr(t), self.inflows['xSFR']).value \
+                      + outflow_metals*f.outflows(self.sfr(t), self.outflows['xSFR']).value
+
             dt = t - prev_t
             prev_t = t
             metals += dmetals*dt
             metals_list.append(metals)
             # print t, metallicity #mg/4.8e10, metals/mg
-        # Output time and gas mass as Numpy Arrays
+        # zip array to make metallicity array containing time + Z
         Z = zip(*z_lookup)
         print("Metal mass exterior loop %s" % str(datetime.now()-now))
-<<<<<<< HEAD
+        # np.array(Z[1]) is the metallicity
         return time, np.array(metals_list), np.array(Z[1])
-=======
-        return time, np.array(metals_list), np.array(metallicity)
->>>>>>> 8613d3e7
-
-    def dust_mass(self,gasmass,metals):
+
+    def dust_mass(self,gasmass,metallicity):
         md = 0.
         prev_t = 1e-3
         # in case of pre-enrichment
@@ -240,24 +232,28 @@
         # Limit time to less than 20. Gyrs
         time = self.sfh[:,0]
         time = time[time<20.]
+        z_time = np.array(zip(time, metallicity))
         for item, t in enumerate(time):
             mg = gasmass[item]
-            metallicity = metals[item]
+            z = metallicity[item]
             # outflow dust options read from input dictionary
             if self.outflows['dust']:
                 outflow_dust = md
             else:
                 outflow_dust = 0.
+            tdiff_now = find_nearest(self.tdiff, t)
+            zdiff = find_nearest(z_time, tdiff_now[1])[1]
             ddust = -(md/mg)*self.sfr(t) \
-                    + self.ejected_d_mass(t, metallicity) \
-                    - (1-self.coldfraction)*(md/f.destruction_timescale(md,mg,self.sfr(t),0.).value) \
-                    + (self.coldfraction*md)/f.grow_timescale(self.epsilon,mg,self.sfr(t),metallicity,md).value \
+                    + self.ejected_d_mass(t, zdiff) \
                     + self.inflows['dust']*f.inflows(self.sfr(t), self.inflows['xSFR']).value \
                     - (outflow_dust/mg)*f.outflows(self.sfr(t), self.outflows['xSFR']).value
+                    # - (1-self.coldfraction)*(md/f.destruction_timescale(md,mg,self.sfr(t),0.).value) \
+                    # + (self.coldfraction*md)/f.grow_timescale(self.epsilon,mg,self.sfr(t),z,md).value \
+
             dt = t - prev_t
             prev_t = t
             md += ddust*dt
             dust_list.append(md)
-            print t, mg/4.8e10, metallicity, (md/mg)/metallicity #mg/4.8e10, metals/mg
+            print t, mg/4.8e10, z, (md/mg)/z #mg/4.8e10, metals/mg
         # Output time and gas mass as Numpy Arrays
-        return time, np.array(dust_list)+    #    return time, np.array(dust_list)